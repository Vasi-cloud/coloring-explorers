# Coloring Explorers

Generate simple, bold, KDP-ready coloring pages from prompts or images.

## Overview
- Goal: produce high-contrast, thick-outline, print-friendly pages.
- Output target (KDP-friendly): 8.5" x 11" at 300 DPI, black on white.

## Folders
- `input/`  — drop source images here (JPG/PNG/SVG).
- `output/` — processed coloring pages are written here.
- `scripts/` — helper scripts and utilities.

## Requirements
- Python 3.10+
- `pip install -r scripts/requirements.txt`

## Usage
1) Convert existing images to coloring pages
```
python scripts/process_images.py --input input --output output \
  --resize 2550x3300 --thicken 2 --threshold 160
```
- `--resize 2550x3300` fits to 8.5"x11" at 300DPI with white padding.
- `--thicken` controls line thickening (dilation in pixels).
- `--threshold` binarization cutoff (0-255).

2) From prompts (optional, future)
- Connect your preferred text-to-image tool (e.g., local Stable Diffusion, web API) to generate base images into `input/`, then run step 1.

## Notes for KDP
- Keep backgrounds simple and avoid gray fills.
- Ensure strong, closed outlines; adjust `--thicken` as needed.
- Leave margin safety for trim; the script pads to full page by default.

## Generate From Prompts (OpenAI)
This script uses OpenAI's Images API to create clean line-art, then auto-converts them into bold, print-ready pages.

Requirements:
- Set your OpenAI API key in the environment: `OPENAI_API_KEY`
- Install deps: `pip install -r scripts/requirements.txt`

Key options:
- `--count` number of images to generate (default 10)
- `--size` generation size, e.g. `1024x1024`
- `--resize` output page size, e.g. `2550x3300` (8.5"x11" @ 300DPI)
- `--thicken` line thickening radius in px
- `--threshold` binarization cutoff 0–255
- `--dpi` output PNG DPI (default 300)
- `--trim-margins` auto-trim white margins before resizing
- `--max_concurrency` parallelism for generation/processing (default 3)

Examples:
```
# Windows (PowerShell)
$env:OPENAI_API_KEY="sk-..."

# macOS/Linux
export OPENAI_API_KEY="sk-..."

# Generate 10 line-art images and convert to 8.5"x11" pages
python scripts/generate_coloring_pages.py --prompt "cute forest animals" --count 10 \
  --size 1024x1024 --resize 2550x3300 --thicken 2 --threshold 160 \
  --dpi 300 --trim-margins --max_concurrency 3

# Only generate (skip conversion)
python scripts/generate_coloring_pages.py --prompt "forest cabins" --skip-process
```

<<<<<<< HEAD
## Export to PDF for KDP
Combine processed images from `output/` into a print-ready PDF.

```
# Letter (8.5x11") at 300 DPI, no bleed, shuffled order, 60 pages
python scripts/export_pdf.py --paper letter --dpi 300 --bleed none --shuffle --count 60

# A4 at 300 DPI with 3mm bleed, first 40 pages
python scripts/export_pdf.py --paper a4 --dpi 300 --bleed 3mm --count 40
```

Details:
- Input folder: `output/` (processed PNGs). Use `--input` to override.
- Page count must be between 30 and 120 (inclusive).
- Outputs: `exports/book-<paper>-<timestamp>.pdf` and a manifest JSON in `logs/`.

### KDP Upload Steps
1. Interior: choose Black & White, select bleed to match your export, and upload the generated PDF.
2. Trim size: choose `US Letter` (8.5" x 11") or `A4` to match your PDF.
3. Print settings: black on white; target 300 DPI.
4. Cover: create/upload a separate cover (interior PDF does not include the cover).
5. Preview: ensure important content stays clear of the trim/bleed area.
=======
Notes:
- The script shows progress bars for generation and processing.
- Generation calls use retries with exponential backoff (up to 3 attempts).
- Failures are logged to `logs/run-YYYYMMDD_HHMM.txt`; the script skips bad items and continues.
- A final summary prints generated, processed, skipped, and elapsed time.
>>>>>>> 4b57881e

## License
MIT<|MERGE_RESOLUTION|>--- conflicted
+++ resolved
@@ -67,7 +67,6 @@
 python scripts/generate_coloring_pages.py --prompt "forest cabins" --skip-process
 ```
 
-<<<<<<< HEAD
 ## Export to PDF for KDP
 Combine processed images from `output/` into a print-ready PDF.
 
@@ -90,13 +89,12 @@
 3. Print settings: black on white; target 300 DPI.
 4. Cover: create/upload a separate cover (interior PDF does not include the cover).
 5. Preview: ensure important content stays clear of the trim/bleed area.
-=======
+
 Notes:
 - The script shows progress bars for generation and processing.
 - Generation calls use retries with exponential backoff (up to 3 attempts).
 - Failures are logged to `logs/run-YYYYMMDD_HHMM.txt`; the script skips bad items and continues.
 - A final summary prints generated, processed, skipped, and elapsed time.
->>>>>>> 4b57881e
 
 ## License
 MIT